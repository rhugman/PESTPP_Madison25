--- conflicted
+++ resolved
@@ -561,13 +561,6 @@
    ]
   },
   {
-<<<<<<< HEAD
-   "cell_type": "code",
-   "execution_count": null,
-   "id": "bf914ffe-72bb-4841-9048-b8cb19575a1e",
-   "metadata": {},
-   "outputs": [],
-=======
    "cell_type": "markdown",
    "id": "cb26f5b1",
    "metadata": {},
@@ -703,7 +696,6 @@
    "cell_type": "markdown",
    "id": "16a3f3ab",
    "metadata": {},
->>>>>>> 50dace03
    "source": []
   }
  ],
